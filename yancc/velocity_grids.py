--- conflicted
+++ resolved
@@ -245,12 +245,9 @@
         self.Dx = jax.jacfwd(_dxfun)(self.x)
         self.Dx_pseudospectral = self.xvander @ self.Dx @ self.xvander_inv
 
-<<<<<<< HEAD
-=======
         self.D2x = jax.jacfwd(_d2xfun)(self.x)
         self.D2x_pseudospectral = self.xvander @ self.D2x @ self.xvander_inv
 
->>>>>>> 839ba5f3
         gauge_idx = jnp.atleast_1d(jnp.argsort(jnp.abs(x - 1))[0])
         if self.nx > 1:
             gauge_idx2 = jnp.atleast_1d(jnp.argsort(jnp.abs(x - 1))[1])
